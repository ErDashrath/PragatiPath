--- conflicted
+++ resolved
@@ -17,13 +17,9 @@
   Lightbulb,
   BarChart3,
   PieChart,
-<<<<<<< HEAD
-  Brain
-=======
   Brain,
   Activity,
   Zap
->>>>>>> aa56eb5c
 } from 'lucide-react';
 import { HistoryAPI, type DetailedAssessmentResult } from '../../lib/history-api';
 
