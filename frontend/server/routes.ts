--- conflicted
+++ resolved
@@ -6,13 +6,8 @@
 
 // Add proxy middleware for Django Core API and Simple API
 const proxyToDjango = async (req: any, res: any, next: any) => {
-<<<<<<< HEAD
-  // Proxy /api/core/*, /simple/*, /history/*, and /api/user requests to Django backend
-  if (req.path.startsWith('/api/core/') || req.path.startsWith('/simple/') || req.path.startsWith('/history/') || req.path === '/api/user') {
-=======
-  // Proxy /api/core/*, /simple/*, /api/user, and /api/admin/* requests to Django backend
-  if (req.path.startsWith('/api/core/') || req.path.startsWith('/simple/') || req.path === '/api/user' || req.path.startsWith('/api/admin/')) {
->>>>>>> aa56eb5c
+  // Proxy /api/core/*, /simple/*, /history/*, /api/user, and /api/admin/* requests to Django backend
+  if (req.path.startsWith('/api/core/') || req.path.startsWith('/simple/') || req.path.startsWith('/history/') || req.path === '/api/user' || req.path.startsWith('/api/admin/')) {
     try {
       // Map /api/user to /api/core/user for Django
       const djangoPath = req.path === '/api/user' ? '/api/core/user' : req.path;
